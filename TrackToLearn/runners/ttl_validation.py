#!/usr/bin/env python
import argparse
import json
import nibabel as nib
import numpy as np
import random
import torch

from argparse import RawTextHelpFormatter

from dipy.io.utils import get_reference_info, create_tractogram_header
from nibabel.streamlines import detect_format

from TrackToLearn.algorithms.a2c import A2C
from TrackToLearn.algorithms.acktr import ACKTR
from TrackToLearn.algorithms.ddpg import DDPG
from TrackToLearn.algorithms.ppo import PPO
from TrackToLearn.algorithms.trpo import TRPO
from TrackToLearn.algorithms.td3 import TD3
from TrackToLearn.algorithms.sac import SAC
from TrackToLearn.algorithms.sac_auto import SACAuto
from TrackToLearn.algorithms.vpg import VPG
from TrackToLearn.datasets.utils import MRIDataVolume
from TrackToLearn.experiment.experiment import (
    add_environment_args,
    add_experiment_args,
    add_model_args,
    add_oracle_args,
    add_reward_args,
    add_tracking_args,
    add_tractometer_args,
    add_rollout_args)
from TrackToLearn.experiment.tracker import Tracker
from TrackToLearn.experiment.ttl import TrackToLearnExperiment


class TrackToLearnValidation(TrackToLearnExperiment):
    """ TrackToLearn validing script. Should work on any model trained with a
    TrackToLearn experiment. This runs tracking on a dataset (hdf5).

    TODO: Make this script as robust as the tracking.
    """

    def __init__(
        self,
        # Dataset params
        valid_dto,
    ):
        """
        """
        self.experiment_path = valid_dto['path']
        self.experiment = valid_dto['experiment']
        self.id = valid_dto['id']
        self.out_tractogram = valid_dto['out_tractogram']
        self.render = False

        self.valid_dataset_file = self.dataset_file = valid_dto['dataset_file']
        self.valid_subject_id = self.subject_id = valid_dto['subject_id']
        self.reference_file = valid_dto['reference_file']

        self.prob = valid_dto['prob']
        self.noise = valid_dto['noise']
        self.agent = valid_dto['agent']
        self.n_actor = valid_dto['n_actor']
        self.npv = valid_dto['npv']
        self.min_length = valid_dto['min_length']
        self.max_length = valid_dto['max_length']

        self.alignment_weighting = valid_dto['alignment_weighting']
        self.straightness_weighting = valid_dto['straightness_weighting']
        self.length_weighting = valid_dto['length_weighting']
        self.target_bonus_factor = valid_dto['target_bonus_factor']
        self.exclude_penalty_factor = valid_dto['exclude_penalty_factor']
        self.angle_penalty_factor = valid_dto['angle_penalty_factor']
        self.coverage_weighting = valid_dto['coverage_weighting']

        # Oracle parameters
        self.oracle_checkpoint = valid_dto['oracle_checkpoint']
        self.dense_oracle_weighting = valid_dto['dense_oracle_weighting']
        self.sparse_oracle_weighting = valid_dto['sparse_oracle_weighting']
        self.oracle_validator = valid_dto['oracle_validator']
        self.oracle_filter = valid_dto['oracle_filter']
        self.oracle_stopping_criterion = \
            valid_dto['oracle_stopping_criterion']

        self.binary_stopping_threshold = \
            valid_dto['binary_stopping_threshold']
        # Tractometer parameters
        self.tractometer_validator = valid_dto['tractometer_validator']
        self.tractometer_dilate = valid_dto['tractometer_dilate']
        self.tractometer_weighting = valid_dto['tractometer_weighting']

        self.scoring_data = valid_dto['scoring_data']

        self.do_rollout = valid_dto['do_rollout']
        self.backup_size = valid_dto['backup_size']
        self.n_rollouts = valid_dto['n_rollouts']
        self.extra_n_steps = valid_dto['extra_n_steps']
        self.roll_n_steps = valid_dto['roll_n_steps']

        self.compute_reward = True

        self.fa_map = None
        if valid_dto['fa_map'] is not None:
            fa_image = nib.load(
                valid_dto['fa_map'])
            self.fa_map = MRIDataVolume(
                data=fa_image.get_fdata(),
                affine_vox2rasmm=fa_image.affine)

        with open(valid_dto['hyperparameters'], 'r') as json_file:
            hyperparams = json.load(json_file)
            self.algorithm = hyperparams['algorithm']
            self.step_size = float(hyperparams['step_size'])
            self.add_neighborhood = hyperparams['add_neighborhood']
            self.voxel_size = float(hyperparams['voxel_size'])
            self.theta = hyperparams['max_angle']
            self.epsilon = hyperparams.get('max_angular_error', 90)
            self.hidden_dims = hyperparams['hidden_dims']
            self.n_signal = hyperparams['n_signal']
            self.n_dirs = hyperparams['n_dirs']
            self.interface_seeding = hyperparams['interface_seeding']
            self.cmc = hyperparams.get('cmc', False)
            self.asymmetric = hyperparams.get('asymmetric', False)
            self.no_retrack = hyperparams.get('no_retrack', False)
            self.action_type = hyperparams.get("action_type", "cartesian")
            self.action_size = hyperparams.get("action_size", 3)
            self.tractometer_weighting = hyperparams.get("tractometer_weighting", 0)
        self.comet_experiment = None

        self.device = torch.device(
            "cuda" if torch.cuda.is_available() and not valid_dto['cpu']
            else "cpu")

        self.random_seed = valid_dto['rng_seed']
        torch.manual_seed(self.random_seed)
        np.random.seed(self.random_seed)
        self.rng = np.random.RandomState(seed=self.random_seed)
        random.seed(self.random_seed)

    def run(self):
        """
        Main method where the magic happens
        """
        # Instanciate environment. Actions will be fed to it and new
        # states will be returned. The environment updates the streamline
        # internally

        back_env, env = self.get_valid_envs()

        # Get example state to define NN input size
        example_state = env.reset(0, 1)
        self.input_size = example_state.shape[1]
        self.action_size = env.get_action_size()

        # Set the voxel size so the agent traverses the same "quantity" of
        # voxels per step as during training.
        tracking_voxel_size = env.get_voxel_size()
        step_size_mm = (tracking_voxel_size / self.voxel_size) * \
            self.step_size

        print("Agent was trained on a voxel size of {}mm and a "
              "step size of {}mm.".format(self.voxel_size, self.step_size))

        print("Subject has a voxel size of {}mm, setting step size to "
              "{}mm.".format(tracking_voxel_size, step_size_mm))

        if back_env:
            back_env.set_step_size(step_size_mm)
        env.set_step_size(step_size_mm)

        # Load agent
        algs = {'VPG': VPG,
                'A2C': A2C,
                'ACKTR': ACKTR,
                'PPO': PPO,
                'TRPO': TRPO,
                'DDPG': DDPG,
                'TD3': TD3,
                'SAC': SAC,
                'SACAuto': SACAuto}

        rl_alg = algs[self.algorithm]

        # The RL training algorithm
        alg = rl_alg(
            self.input_size,
            self.action_size,
            self.hidden_dims,
            n_actors=self.n_actor,
            rng=self.rng,
            device=self.device)

        # Load pretrained policies
        alg.agent.load(self.agent, 'last_model_state')

<<<<<<< HEAD
        env.set_rollout_agent(alg.agent)

        # Initialize Tracker, which will handle streamline generation
=======
>>>>>>> ac80129f
        tracker = Tracker(
            alg, env, back_env, self.n_actor, self.interface_seeding,
            self.no_retrack, self.reference_file, compress=0.0,
            min_length=self.min_length, max_length=self.max_length,
            save_seeds=False)

        # Run tracking
        filetype = detect_format(self.out_tractogram)
        tractogram = tracker.track(filetype)

        reference = get_reference_info(self.reference_file)

        header = create_tractogram_header(filetype, *reference)

        # Use generator to save the streamlines on-the-fly
        nib.streamlines.save(tractogram, self.out_tractogram, header=header)
        # print('Saved {} streamlines'.format(len(tractogram)))


def add_valid_args(parser):
    parser.add_argument('dataset_file',
                        help='Path to preprocessed datset file (.hdf5)')
    parser.add_argument('subject_id',
                        help='Subject id to fetch from the dataset file')
    parser.add_argument('reference_file',
                        help='Path to binary seeding mask (.nii|.nii.gz)')
    parser.add_argument('agent',
                        help='Path to the policy')
    parser.add_argument('hyperparameters',
                        help='File containing the hyperparameters for the '
                             'experiment')
    parser.add_argument('out_tractogram',
                        help='Tractogram output file (must be .trk or .tck).')
    parser.add_argument('--fa_map', type=str, default=None,
                        help='FA map to influence STD for probabilistic' +
                        'tracking')
    parser.add_argument('--valid_theta', type=float, default=None,
                        help='Max valid angle to override the model\'s own.')
    parser.add_argument('--cpu', action='store_true',
                        help='Use CPU for tracking.')


def parse_args():
    """ Generate a tractogram from a trained recurrent model. """
    parser = argparse.ArgumentParser(
        description=parse_args.__doc__,
        formatter_class=RawTextHelpFormatter)

    add_experiment_args(parser)
    add_model_args(parser)
    add_reward_args(parser)
    add_valid_args(parser)
    add_tractometer_args(parser)
    add_oracle_args(parser)
    add_environment_args(parser)
    add_tracking_args(parser)
    add_rollout_args(parser)

    arguments = parser.parse_args()
    return arguments


def main():
    """ Main tracking script """
    args = parse_args()
    print(args)
    experiment = TrackToLearnValidation(
        # Dataset params
        vars(args),
    )

    experiment.run()


if __name__ == '__main__':
    main()<|MERGE_RESOLUTION|>--- conflicted
+++ resolved
@@ -194,12 +194,9 @@
         # Load pretrained policies
         alg.agent.load(self.agent, 'last_model_state')
 
-<<<<<<< HEAD
         env.set_rollout_agent(alg.agent)
 
         # Initialize Tracker, which will handle streamline generation
-=======
->>>>>>> ac80129f
         tracker = Tracker(
             alg, env, back_env, self.n_actor, self.interface_seeding,
             self.no_retrack, self.reference_file, compress=0.0,
