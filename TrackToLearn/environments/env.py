--- conflicted
+++ resolved
@@ -18,11 +18,7 @@
 from torch.utils.data import DataLoader
 
 from TrackToLearn.datasets.SubjectDataset import SubjectDataset
-<<<<<<< HEAD
 from TrackToLearn.datasets.utils import (MRIDataVolume,
-=======
-from TrackToLearn.datasets.utils import (MRIDataVolume, SubjectData,
->>>>>>> a7438895
                                          convert_length_mm2vox,
                                          set_sh_order_basis)
 from TrackToLearn.environments.coverage_reward import CoverageReward
@@ -65,14 +61,8 @@
 
     def __init__(
         self,
-<<<<<<< HEAD
         subject_data: str,
         split_id: str,
-=======
-        dataset_file: str,
-        split_id: str,
-        subjects: list,
->>>>>>> a7438895
         env_dto: dict,
     ):
         """
@@ -90,7 +80,6 @@
             List of subjects to load.
         env_dto: dict
             DTO containing env. parameters
-<<<<<<< HEAD
 
         """
 
@@ -113,24 +102,6 @@
         else:
             self.subject_data = subject_data
             self.split = split_id
-=======
-
-        """
-
-        self.dataset_file = dataset_file
-        self.split = split_id
-        self.interface_seeding = env_dto['interface_seeding']
-
-        def collate_fn(data):
-            return data
-
-        self.dataset = SubjectDataset(
-            self.dataset_file, self.split, self.interface_seeding)
-        self.loader = DataLoader(self.dataset, 1, shuffle=True,
-                                 collate_fn=collate_fn,
-                                 num_workers=2)
-        self.loader_iter = iter(self.loader)
->>>>>>> a7438895
 
         # Unused: this is from an attempt to normalize the input data
         # as is done by the original PPO impl
@@ -210,7 +181,6 @@
         """ Load a random subject from the dataset. This is used to
         initialize the environment. """
 
-<<<<<<< HEAD
         if hasattr(self, 'dataset_file'):
 
             if hasattr(self, 'subject_id') and len(self.dataset) == 1:
@@ -250,36 +220,6 @@
 
             self.reference = reference
 
-=======
-        # if hasattr(self, 'subject_id') and len(self.subjects) == 1:
-        #     return
-
-        # Load random subject
-        # print('Loading subject {}'.format(subject_id))
-
-        if hasattr(self, 'subject_id') and len(self.dataset) == 1:
-            return
-
-        try:
-            (sub_id, input_volume, tracking_mask, include_mask, exclude_mask,
-             target_mask, seeding_mask, peaks, reference) = \
-                next(self.loader_iter)[0]
-        except StopIteration:
-            self.loader_iter = iter(self.loader)
-            (sub_id, input_volume, tracking_mask, include_mask, exclude_mask,
-             target_mask, seeding_mask, peaks, reference) = \
-                next(self.loader_iter)[0]
-
-        self.subject_id = sub_id
-        # Affines
-        self.reference = reference
-        self.affine_vox2rasmm = input_volume.affine_vox2rasmm
-        self.affine_rasmm2vox = np.linalg.inv(self.affine_vox2rasmm)
-
-        # Volumes and masks
-        self.data_volume = torch.from_numpy(
-            input_volume.data).to(self.device, dtype=torch.float32)
->>>>>>> a7438895
         self.tracking_mask = tracking_mask
         self.target_mask = target_mask
         self.include_mask = include_mask
@@ -476,13 +416,7 @@
 
         dataset_file = env_dto['dataset_file']
 
-<<<<<<< HEAD
         env = cls(dataset_file, split, env_dto)
-=======
-        subjects = BaseEnv._get_subjects(dataset_file, split)
-
-        env = cls(dataset_file, split, subjects, env_dto)
->>>>>>> a7438895
         return env
 
     def _load_subject_data(
@@ -490,7 +424,6 @@
     ):
         """
 
-<<<<<<< HEAD
         in_odf = env_dto['in_odf']
         wm_file = env_dto['wm_file']
         in_seed = env_dto['in_seed']
@@ -512,145 +445,6 @@
                       peaks_volume, reference)
 
         return cls(subj_files, 'testing', env_dto)
-=======
-        Parameters
-        ----------
-        split_id: str
-            Name of the split to load (e.g. 'training',
-            'validation', 'testing').
-        subject_id: str
-            Name of the subject to load (e.g. '100307')
-        interface_seeding: bool
-            Whether to seed from the interface or from the WM.
-
-        Returns
-        -------
-        input_volume: MRIDataVolume
-            Volumetric data containing the SH coefficients
-        tracking_mask: MRIDataVolume
-            Volumetric mask where tracking is allowed
-        include_mask: MRIDataVolume
-            Mask representing the tracking go zones. Only useful if
-            using CMC.
-        exclude_mask: MRIDataVolume
-            Mask representing the tracking no-go zones. Only useful if
-            using CMC.
-        target_mask: MRIDataVolume
-            Mask representing the tracking endpoints
-        seeding_mask: MRIDataVolume
-            Mask where seeding should be done
-        peaks: MRIDataVolume
-            Volume containing the fODFs peaks
-
-        """
-        with h5py.File(self.dataset_file, 'r') as hdf_file:
-            split_set = hdf_file[self.split]
-            # Obtain subject list from the HDF5
-            subjects = list(split_set.keys())
-            assert subject_id in subjects
-
-            tracto_data = SubjectData.from_hdf_subject(
-                split_set, subject_id)
-
-        tracto_data.input_dv.subject_id = subject_id
-        input_volume = tracto_data.input_dv
-
-        # Load peaks for reward
-        peaks = tracto_data.peaks
-
-        # Load tracking mask
-        tracking_mask = tracto_data.wm
-
-        # Load target and exclude masks
-        target_mask = tracto_data.gm
-
-        include_mask = tracto_data.include
-        exclude_mask = tracto_data.exclude
-
-        if interface_seeding:
-            seeding = tracto_data.interface
-        else:
-            seeding = tracto_data.wm
-
-        reference = tracto_data.reference
-
-        return (input_volume, tracking_mask, include_mask, exclude_mask,
-                target_mask, seeding, peaks, reference)
-
-    @staticmethod
-    def _get_subjects(
-        dataset_file, split_id
-    ):
-        """ Get the list of subjects in a split.
-
-        Parameters
-        ----------
-        dataset_file: str
-            Path to the HDF5 file containing the dataset.
-        split_id: str
-            Name of the split to load (e.g. 'training',
-            'validation', 'testing').
-
-        Returns
-        -------
-        subjects: list
-            List of subjects in the split.
-        """
-
-        # Load input volume
-        with h5py.File(
-                dataset_file, 'r'
-        ) as hdf_file:
-            assert split_id in ['training', 'validation', 'testing']
-            split_set = hdf_file[split_id]
-            # Obtain subject list from the HDF5
-            subjects = list(split_set.keys())
-
-        return subjects
-
-    @classmethod
-    def from_files(
-        cls,
-        env_dto: dict,
-    ):
-        """ Initialize the environment from files. This is useful for
-        tracking from a trained model.
-
-        Parameters
-        ----------
-        env_dto: dict
-            DTO containing env. parameters
-
-        Returns
-        -------
-        env: BaseEnv
-            Environment initialized from files.
-        """
-
-        in_odf = env_dto['in_odf']
-        wm_file = env_dto['wm_file']
-        in_seed = env_dto['in_seed']
-        in_mask = env_dto['in_mask']
-        sh_basis = env_dto['sh_basis']
-        input_wm = env_dto['input_wm']
-
-        input_volume, peaks_volume, tracking_mask, seeding_mask = \
-            BaseEnv._load_files(
-                in_odf,
-                wm_file,
-                in_seed,
-                in_mask,
-                sh_basis,
-                input_wm)
-
-        return cls(
-            input_volume,
-            tracking_mask,
-            None,
-            seeding_mask,
-            peaks_volume,
-            env_dto)
->>>>>>> a7438895
 
     @classmethod
     def _load_files(
