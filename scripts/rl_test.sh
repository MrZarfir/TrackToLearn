#!/usr/bin/env bash

set -e
set -x

# This should point to your dataset folder
DATASET_FOLDER=${TRACK_TO_LEARN_DATA}

# Should be relatively stable
EXPERIMENTS_FOLDER=${DATASET_FOLDER}/experiments
SCORING_DATA=${DATASET_FOLDER}/datasets/${SUBJECT_ID}/scoring_data

# Data params
dataset_file=$DATASET_FOLDER/datasets/${SUBJECT_ID}/${SUBJECT_ID}.hdf5
reference_file=$DATASET_FOLDER/datasets/${SUBJECT_ID}/anat/${SUBJECT_ID}_T1.nii.gz

n_actor=50000
npv=20
min_length=20
max_length=200
prob=1.0
<<<<<<< HEAD
n_rollouts=5
backup_size=1
extra_n_steps=5
roll_n_steps=1
=======
noise=0.1
>>>>>>> 88e972c2

EXPERIMENT=$1
ID=$2

<<<<<<< HEAD
subjectids=(ismrm2015)
seeds=(1111)
=======
subjectids=(ismrm2015_nowm)
seeds=(1111 2222 3333 4444 5555)
>>>>>>> 88e972c2

for SEED in "${seeds[@]}"
do
  for SUBJECT_ID in "${subjectids[@]}"
  do
    EXPERIMENTS_FOLDER=${DATASET_FOLDER}/experiments
    SCORING_DATA=${DATASET_FOLDER}/datasets/${SUBJECT_ID}/scoring_data
    DEST_FOLDER="$EXPERIMENTS_FOLDER"/"$EXPERIMENT"/"$ID"/"$SEED"

    dataset_file=$DATASET_FOLDER/datasets/${SUBJECT_ID}/${SUBJECT_ID}.hdf5
    reference_file=$DATASET_FOLDER/datasets/${SUBJECT_ID}/dti/${SUBJECT_ID}_fa.nii.gz
    filename=tractogram_"${EXPERIMENT}"_"${ID}"_"${SUBJECT_ID}"_"${SEED}".tck

    ttl_validation.py \
      "$DEST_FOLDER" \
      "$EXPERIMENT" \
      "$ID" \
      "${dataset_file}" \
      $DEST_FOLDER/model \
      $DEST_FOLDER/model/hyperparameters.json \
      --rng_seed=${SEED} \
      --prob="${prob}" \
      --noise=${noise} \
      --npv="${npv}" \
      --n_actor="${n_actor}" \
      --min_length="$min_length" \
      --max_length="$max_length" \
<<<<<<< HEAD
      --use_gpu \
      --binary_stopping_threshold=0.1 \
      --oracle_validator \
      --oracle_checkpoint='epoch_39_ismrm2015v3.ckpt' \
      --scoring_data=${SCORING_DATA} \
      --do_rollout \
      --n_rollouts=${n_rollouts} \
      --backup_size=${backup_size} \
      --extra_n_steps=${extra_n_steps} \
      --roll_n_steps=${roll_n_steps} \
      --dense_oracle_weighting=1.0

    validation_folder=$DEST_FOLDER/scoring_"${SUBJECT_ID}"_${npv}_test_track
=======
      --use_gpu
>>>>>>> 88e972c2

    validation_folder=$DEST_FOLDER/scoring_"${SUBJECT_ID}"_${npv}_${noise}
    mkdir -p $validation_folder

    mv $DEST_FOLDER/${filename} $validation_folder/

    if [[ -d ${validation_folder}/scoring ]]; then
      rm -r $validation_folder/scoring
    fi
    ./scripts/tractometer.sh $validation_folder/${filename} $validation_folder/scoring $SCORING_DATA

  done
done<|MERGE_RESOLUTION|>--- conflicted
+++ resolved
@@ -19,25 +19,17 @@
 min_length=20
 max_length=200
 prob=1.0
-<<<<<<< HEAD
 n_rollouts=5
 backup_size=1
 extra_n_steps=5
 roll_n_steps=1
-=======
 noise=0.1
->>>>>>> 88e972c2
 
 EXPERIMENT=$1
 ID=$2
 
-<<<<<<< HEAD
 subjectids=(ismrm2015)
 seeds=(1111)
-=======
-subjectids=(ismrm2015_nowm)
-seeds=(1111 2222 3333 4444 5555)
->>>>>>> 88e972c2
 
 for SEED in "${seeds[@]}"
 do
@@ -65,7 +57,6 @@
       --n_actor="${n_actor}" \
       --min_length="$min_length" \
       --max_length="$max_length" \
-<<<<<<< HEAD
       --use_gpu \
       --binary_stopping_threshold=0.1 \
       --oracle_validator \
@@ -79,9 +70,6 @@
       --dense_oracle_weighting=1.0
 
     validation_folder=$DEST_FOLDER/scoring_"${SUBJECT_ID}"_${npv}_test_track
-=======
-      --use_gpu
->>>>>>> 88e972c2
 
     validation_folder=$DEST_FOLDER/scoring_"${SUBJECT_ID}"_${npv}_${noise}
     mkdir -p $validation_folder
